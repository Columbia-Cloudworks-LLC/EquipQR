--- conflicted
+++ resolved
@@ -3,14 +3,10 @@
 import { Card, CardContent, CardHeader, CardTitle } from '@/components/ui/card';
 import { Button } from '@/components/ui/button';
 import { Badge } from '@/components/ui/badge';
-<<<<<<< HEAD
-import { MapPin, QrCode } from 'lucide-react';
-=======
-import { Search, RefreshCw } from 'lucide-react';
->>>>>>> c2f61364
+import { MapPin, QrCode, Search, RefreshCw } from 'lucide-react';
 import { useSimpleOrganization } from '@/hooks/useSimpleOrganization';
 import { FleetMapErrorBoundary } from '@/components/fleet-map/FleetMapErrorBoundary';
-import { useGoogleMapsKey } from '@/hooks/useGoogleMapsKey';
+import { useGoogleMapsKey } from '@/hooks/useGoogleMapsKey';  
 import { useTeamFleetData } from '@/hooks/useTeamFleetData';
 import { Skeleton } from '@/components/ui/skeleton';
 import { toast } from 'sonner';
