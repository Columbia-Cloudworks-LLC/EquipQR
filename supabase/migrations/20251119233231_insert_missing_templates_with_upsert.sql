-- NO-OP: This migration has been superseded
-- The 'Default PM Template' insert is now handled by 20251119232102_seed_global_pm_templates.sql
-- This file is kept for migration history compatibility

<<<<<<< HEAD
BEGIN;

-- Insert missing global PM templates using upsert pattern
INSERT INTO "public"."pm_checklist_templates" (
  "id",
  "organization_id",
  "name",
  "description",
  "template_data",
  "is_protected",
  "created_at",
  "updated_at"
)
SELECT 
  gen_random_uuid(),
  NULL, -- Global template
  'Default PM Template',
  'Default preventative maintenance template',
  '[]'::jsonb,
  true,
  now(),
  now()
WHERE NOT EXISTS (
  SELECT 1 FROM "public"."pm_checklist_templates" 
  WHERE "organization_id" IS NULL AND "name" = 'Default PM Template'
);

COMMIT;
=======
SELECT 1;
>>>>>>> f8929b1a
<|MERGE_RESOLUTION|>--- conflicted
+++ resolved
@@ -2,7 +2,6 @@
 -- The 'Default PM Template' insert is now handled by 20251119232102_seed_global_pm_templates.sql
 -- This file is kept for migration history compatibility
 
-<<<<<<< HEAD
 BEGIN;
 
 -- Insert missing global PM templates using upsert pattern
@@ -31,6 +30,3 @@
 );
 
 COMMIT;
-=======
-SELECT 1;
->>>>>>> f8929b1a
