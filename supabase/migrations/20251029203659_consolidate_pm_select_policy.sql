-- Consolidate PM SELECT policy
-- This migration was applied directly to production
-- Idempotent: Safe to run multiple times

BEGIN;

-- Drop any existing SELECT policies to ensure clean state
DROP POLICY IF EXISTS "Users can view PM for their organization" ON "public"."preventative_maintenance";
DROP POLICY IF EXISTS "preventative_maintenance_select" ON "public"."preventative_maintenance";

-- Create consolidated SELECT policy matching INSERT/UPDATE pattern
<<<<<<< HEAD
-- Note: Using DROP IF EXISTS + CREATE instead of CREATE IF NOT EXISTS (not supported in PostgreSQL)
=======
>>>>>>> ba652f41
CREATE POLICY "preventative_maintenance_select" ON "public"."preventative_maintenance" 
  FOR SELECT USING (
    "public"."is_org_member"((select "auth"."uid"()), "organization_id")
  );

COMMIT;
<|MERGE_RESOLUTION|>--- conflicted
+++ resolved
@@ -9,10 +9,6 @@
 DROP POLICY IF EXISTS "preventative_maintenance_select" ON "public"."preventative_maintenance";
 
 -- Create consolidated SELECT policy matching INSERT/UPDATE pattern
-<<<<<<< HEAD
--- Note: Using DROP IF EXISTS + CREATE instead of CREATE IF NOT EXISTS (not supported in PostgreSQL)
-=======
->>>>>>> ba652f41
 CREATE POLICY "preventative_maintenance_select" ON "public"."preventative_maintenance" 
   FOR SELECT USING (
     "public"."is_org_member"((select "auth"."uid"()), "organization_id")
